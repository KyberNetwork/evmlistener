--- conflicted
+++ resolved
@@ -34,11 +34,7 @@
 	ts.publisher = NewPublisherMock(1000)
 	blockKeeper := block.NewBaseBlockKeeper(32)
 	handler := NewHandler(zap.S(), "test-topic", ts.evmClient, blockKeeper, ts.publisher)
-<<<<<<< HEAD
-	ts.listener = New(zap.S(), evmClient, handler, nil, 0)
-=======
 	ts.listener = New(zap.S(), evmClient, evmClient, handler, nil, 0)
->>>>>>> 71504383
 }
 
 func (ts *ListenerTestSuite) TestRun() {
