--- conflicted
+++ resolved
@@ -29,10 +29,7 @@
 	sanityEVMClient     evmclient.IClient
 	sanityCheckInterval time.Duration
 	lastHeader          *types.Header
-<<<<<<< HEAD
-=======
 	resuming            bool
->>>>>>> 7ac7a4a6
 
 	queue       *Queue
 	maxQueueLen int
@@ -237,11 +234,8 @@
 		l.queue.SetBlockNumber(head.Number.Uint64() + 1)
 	}
 
-<<<<<<< HEAD
-=======
 	l.setResuming(true)
 
->>>>>>> 7ac7a4a6
 	// Start go routine for sanity checking.
 	go func() {
 		err := l.runSanityCheck(ctx)
@@ -288,8 +282,6 @@
 		return err
 	}
 
-<<<<<<< HEAD
-=======
 	if l.isResuming() {
 		// Catchup to the lastest block.
 		if lastHeader.Time >= header.Time-validSecond {
@@ -299,7 +291,6 @@
 		return nil
 	}
 
->>>>>>> 7ac7a4a6
 	if lastHeader.Time < header.Time-validSecond {
 		return errors.New("sanity check failed")
 	}
@@ -331,8 +322,6 @@
 			}
 		}
 	}
-<<<<<<< HEAD
-=======
 }
 
 func (l *Listener) setResuming(v bool) {
@@ -347,5 +336,4 @@
 	defer l.mu.Unlock()
 
 	return l.resuming
->>>>>>> 7ac7a4a6
 }