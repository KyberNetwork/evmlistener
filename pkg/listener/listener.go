--- conflicted
+++ resolved
@@ -10,10 +10,7 @@
 	"github.com/KyberNetwork/evmlistener/pkg/errors"
 	"github.com/KyberNetwork/evmlistener/pkg/evmclient"
 	"github.com/KyberNetwork/evmlistener/pkg/types"
-<<<<<<< HEAD
-=======
 	pkgmetric "github.com/KyberNetwork/kyber-trace-go/pkg/metric"
->>>>>>> 13247693
 	"github.com/ethereum/go-ethereum"
 	"github.com/gorilla/websocket"
 	"go.opentelemetry.io/otel/metric"
@@ -36,13 +33,6 @@
 	httpEVMClient evmclient.IClient
 	handler       *Handler
 
-<<<<<<< HEAD
-	mu                  sync.Mutex
-	sanityEVMClient     evmclient.IClient
-	sanityCheckInterval time.Duration
-	lastHeader          *types.Header
-	resuming            bool
-=======
 	sanityEVMClient     evmclient.IClient
 	sanityCheckInterval time.Duration
 
@@ -51,7 +41,6 @@
 	lastHandledBlockNumber *big.Int
 	lastCheckedBlockNumber *big.Int
 	resuming               bool
->>>>>>> 13247693
 
 	queue       *Queue
 	maxQueueLen int
@@ -161,13 +150,10 @@
 			return err
 		}
 
-<<<<<<< HEAD
-=======
 		l.mu.Lock()
 		l.lastReceivedBlock = &block
 		l.mu.Unlock()
 
->>>>>>> 13247693
 		l.publishBlock(blockCh, &block)
 	}
 
@@ -207,23 +193,12 @@
 			return err
 		case header := <-headerCh:
 			l.l.Debugw("Receive new head of the chain", "header", header)
-<<<<<<< HEAD
-			l.mu.Lock()
-			if l.lastHeader == nil || l.lastHeader.Time < header.Time {
-				l.lastHeader = header
-			}
-			l.mu.Unlock()
-=======
->>>>>>> 13247693
 
 			b, err := l.handleNewHeader(ctx, header)
 			if err != nil {
 				l.l.Errorw("Fail to handle new head", "header", header, "error", err)
 
 				return err
-<<<<<<< HEAD
-			}
-=======
 			}
 
 			l.mu.Lock()
@@ -231,7 +206,6 @@
 				l.lastReceivedBlock = &b
 			}
 			l.mu.Unlock()
->>>>>>> 13247693
 
 			l.publishBlock(blockCh, &b)
 		}
@@ -292,10 +266,7 @@
 		}
 	}()
 
-<<<<<<< HEAD
-=======
 	// Synchronize blocks from node.
->>>>>>> 13247693
 	blockCh := make(chan types.Block, bufLen)
 	go func() {
 		err := l.syncBlocks(ctx, blockCh)
@@ -432,38 +403,6 @@
 	return nil
 }
 
-<<<<<<< HEAD
-func (l *Listener) sanityCheck(ctx context.Context, validSecond uint64) error {
-	l.mu.Lock()
-	lastHeader := l.lastHeader
-	l.mu.Unlock()
-	if lastHeader == nil {
-		return nil
-	}
-
-	header, err := getHeaderByNumber(ctx, l.sanityEVMClient, nil)
-	if err != nil {
-		return err
-	}
-
-	if l.isResuming() {
-		// Catchup to the lastest block.
-		if lastHeader.Time >= header.Time-validSecond {
-			l.setResuming(false)
-		}
-
-		return nil
-	}
-
-	if lastHeader.Time < header.Time-validSecond {
-		return errors.New("sanity check failed")
-	}
-
-	return nil
-}
-
-=======
->>>>>>> 13247693
 func (l *Listener) runSanityCheck(ctx context.Context) error {
 	if l.sanityEVMClient == nil {
 		return nil
