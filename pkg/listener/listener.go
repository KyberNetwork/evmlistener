--- conflicted
+++ resolved
@@ -189,13 +189,8 @@
 			b, err := l.handleNewHeader(ctx, header)
 			if err != nil {
 				l.l.Errorw("Fail to handle new head", "header", header, "error", err)
-<<<<<<< HEAD
-			} else {
-				l.publishBlock(blockCh, &b)
-=======
 
 				return err
->>>>>>> d2e261d3
 			}
 
 			l.publishBlock(blockCh, &b)
