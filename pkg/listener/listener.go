package listener

import (
	"context"
	"syscall"

	"github.com/KyberNetwork/evmlistener/pkg/errors"
	"github.com/KyberNetwork/evmlistener/pkg/evmclient"
	"github.com/KyberNetwork/evmlistener/pkg/types"
	"github.com/gorilla/websocket"
	"go.uber.org/zap"
)

const (
	bufLen = 10000
)

// Listener represents a listener service for on-chain events.
type Listener struct {
	evmClient evmclient.IClient
	handler   *Handler
	l         *zap.SugaredLogger
}

// New ...
func New(l *zap.SugaredLogger, evmClient evmclient.IClient, handler *Handler) *Listener {
	return &Listener{
		evmClient: evmClient,
		handler:   handler,
		l:         l,
	}
}

func (l *Listener) handleNewHeader(ctx context.Context, header *types.Header) (types.Block, error) {
	var err error
	var logs []types.Log

<<<<<<< HEAD
	logs, err = getLogsByBlockHash(ctx, l.evmClient, header.Hash)
	if err != nil {
		l.l.Errorw("Fail to get logs by block hash", "hash", header.Hash, "error", err)

		return types.Block{}, err
=======
	l.l.Debugw("Handle for new head", "hash", header.Hash)

	logs, err = getLogsByBlockHash(ctx, l.evmClient, header.Hash)
	if err != nil {
		l.l.Errorw("Fail to get logs by block hash", "hash", header.Hash, "error", err)

		return types.Block{}, err
	}

	l.l.Debugw("Handle new head success", "hash", header.Hash)

	return headerToBlock(header, logs), nil
}

func (l *Listener) handleOldHeaders(ctx context.Context, blockCh chan<- types.Block) error {
	blockNumber, err := l.evmClient.BlockNumber(ctx)
	if err != nil {
		l.l.Errorw("Fail to get latest block number", "error", err)

		return err
>>>>>>> 27c01781
	}

	savedBlock, err := l.handler.blockKeeper.Head()
	if err != nil {
		l.l.Errorw("Fail to get last saved block", "error", err)

		return err
	}

	fromBlock := savedBlock.Number.Uint64()
	if blockNumber <= fromBlock+1 {
		return nil
	}

	l.l.Infow("Synchronize for new headers", "fromBlock", fromBlock, "toBlock", blockNumber)
	for i := fromBlock + 1; i < blockNumber; i++ {
		block, err := getBlockByNumber(ctx, l.evmClient, new(big.Int).SetUint64(i))
		if err != nil {
			l.l.Errorw("Fail to get block by number", "number", i, "error", err)

			return err
		}

		blockCh <- block
	}

	return nil
}

func (l *Listener) subscribeNewBlockHead(ctx context.Context, blockCh chan<- types.Block) error {
	l.l.Info("Start subscribing for new head of the chain")
	headerCh := make(chan *types.Header, 1)
	sub, err := l.evmClient.SubscribeNewHead(ctx, headerCh)
	if err != nil {
		l.l.Errorw("Fail to subscribe new head", "error", err)

		return err
	}

	defer sub.Unsubscribe()

	err = l.handleOldHeaders(ctx, blockCh)
	if err != nil {
		l.l.Errorw("Fail to handle old headers", "error", err)

		return err
	}

	for {
		select {
		case <-ctx.Done():
			l.l.Infow("Stop subscribing for new head")

			return nil
		case err = <-sub.Err():
			l.l.Errorw("Error while subscribing new head", "error", err)

			return err
		case header := <-headerCh:
			l.l.Debugw("Receive new head of the chain", "header", header)
			b, err := l.handleNewHeader(ctx, header)
			if err != nil {
				l.l.Errorw("Fail to handle new head", "header", header, "error", err)
			} else {
				blockCh <- b
			}
		}
	}
}

func (l *Listener) syncBlocks(ctx context.Context, blockCh chan types.Block) error {
	for {
		err := l.subscribeNewBlockHead(ctx, blockCh)
		if err == nil {
			return nil
		}

		l.l.Errorw("Fail to subscribe new block head", "error", err)
		if !websocket.IsCloseError(err, websocket.CloseAbnormalClosure,
			websocket.CloseNormalClosure, websocket.CloseServiceRestart) &&
			!errors.Is(err, syscall.ECONNRESET) {
			return err
		}

		l.l.Infow("Re-subscribe for new block head from node")
	}
}

// Run listens for new block head and handle it.
func (l *Listener) Run(ctx context.Context) error {
	l.l.Info("Start listener service")
	defer l.l.Info("Stop listener service")

<<<<<<< HEAD
=======
	l.l.Info("Init handler")
	err := l.handler.Init(ctx)
	if err != nil {
		l.l.Errorw("Fail to init handler", "error", err)

		return err
	}

>>>>>>> 27c01781
	blockCh := make(chan types.Block, bufLen)
	go func() {
		err := l.syncBlocks(ctx, blockCh)
		if err != nil {
			l.l.Fatalw("Fail to sync blocks", "error", err)
		}

		close(blockCh)
	}()

	l.l.Info("Start handling for new blocks")
	for b := range blockCh {
		l.l.Debugw("Receive new block",
			"hash", b.Hash, "parent", b.ParentHash, "numLogs", len(b.Logs))
		err = l.handler.Handle(ctx, b)
		if err != nil {
			l.l.Errorw("Fail to handle new block", "hash", b.Hash, "error", err)

			return err
		}
	}

	return nil
}<|MERGE_RESOLUTION|>--- conflicted
+++ resolved
@@ -2,6 +2,7 @@
 
 import (
 	"context"
+	"math/big"
 	"syscall"
 
 	"github.com/KyberNetwork/evmlistener/pkg/errors"
@@ -35,13 +36,6 @@
 	var err error
 	var logs []types.Log
 
-<<<<<<< HEAD
-	logs, err = getLogsByBlockHash(ctx, l.evmClient, header.Hash)
-	if err != nil {
-		l.l.Errorw("Fail to get logs by block hash", "hash", header.Hash, "error", err)
-
-		return types.Block{}, err
-=======
 	l.l.Debugw("Handle for new head", "hash", header.Hash)
 
 	logs, err = getLogsByBlockHash(ctx, l.evmClient, header.Hash)
@@ -62,7 +56,6 @@
 		l.l.Errorw("Fail to get latest block number", "error", err)
 
 		return err
->>>>>>> 27c01781
 	}
 
 	savedBlock, err := l.handler.blockKeeper.Head()
@@ -156,8 +149,6 @@
 	l.l.Info("Start listener service")
 	defer l.l.Info("Stop listener service")
 
-<<<<<<< HEAD
-=======
 	l.l.Info("Init handler")
 	err := l.handler.Init(ctx)
 	if err != nil {
@@ -166,7 +157,6 @@
 		return err
 	}
 
->>>>>>> 27c01781
 	blockCh := make(chan types.Block, bufLen)
 	go func() {
 		err := l.syncBlocks(ctx, blockCh)
