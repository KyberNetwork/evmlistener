package listener

import (
	"context"
	"math/big"
	"sync"
	"syscall"
	"time"

	"github.com/KyberNetwork/evmlistener/pkg/errors"
	"github.com/KyberNetwork/evmlistener/pkg/evmclient"
	"github.com/KyberNetwork/evmlistener/pkg/types"
	"github.com/gorilla/websocket"
	"go.uber.org/zap"
)

const (
	bufLen = 10000
)

// Listener represents a listener service for on-chain events.
type Listener struct {
	l *zap.SugaredLogger

<<<<<<< HEAD
	evmClient evmclient.IClient
	handler   *Handler
=======
	wsEVMClient   evmclient.IClient
	httpEVMClient evmclient.IClient
	handler       *Handler
>>>>>>> 71504383

	mu                  sync.Mutex
	sanityEVMClient     evmclient.IClient
	sanityCheckInterval time.Duration
	lastHeader          *types.Header
	resuming            bool

	queue       *Queue
	maxQueueLen int
}

// New ...
func New(
<<<<<<< HEAD
	l *zap.SugaredLogger, evmClient evmclient.IClient, handler *Handler,
=======
	l *zap.SugaredLogger, wsEVMClient evmclient.IClient,
	httpEVMClient evmclient.IClient, handler *Handler,
>>>>>>> 71504383
	sanityEVMClient evmclient.IClient, sanityCheckInterval time.Duration,
) *Listener {
	return &Listener{
		l: l,

<<<<<<< HEAD
		evmClient: evmClient,
		handler:   handler,
=======
		wsEVMClient:   wsEVMClient,
		httpEVMClient: httpEVMClient,
		handler:       handler,
>>>>>>> 71504383

		sanityEVMClient:     sanityEVMClient,
		sanityCheckInterval: sanityCheckInterval,
	}
}

func (l *Listener) publishBlock(ch chan<- types.Block, block *types.Block) {
	if l.queue == nil {
		ch <- *block

		return
	}

	baseBlockNumber := l.queue.BlockNumber()
	blockNumber := block.Number.Uint64()

	if blockNumber < baseBlockNumber {
		ch <- *block

		return
	}

	if int(blockNumber-baseBlockNumber) >= l.maxQueueLen {
		for i := 0; i <= int(blockNumber-baseBlockNumber)-l.maxQueueLen; i++ {
			b, _ := l.queue.Dequeue()
			if b != nil {
				ch <- *b
			}
		}
	}

	l.queue.Insert(block)
	for !l.queue.Empty() {
		b, _ := l.queue.Peek()
		if b == nil {
			return
		}

		ch <- *b
		l.queue.Dequeue()
	}
}

func (l *Listener) handleNewHeader(ctx context.Context, header *types.Header) (types.Block, error) {
	var err error
	var logs []types.Log

	l.l.Debugw("Handle for new head", "hash", header.Hash)

	logs, err = getLogsByBlockHash(ctx, l.httpEVMClient, header.Hash)
	if err != nil {
		l.l.Errorw("Fail to get logs by block hash", "hash", header.Hash, "error", err)

		return types.Block{}, err
	}

	l.l.Debugw("Handle new head success", "hash", header.Hash)

	return headerToBlock(header, logs), nil
}

func (l *Listener) handleOldHeaders(ctx context.Context, blockCh chan<- types.Block) error {
	blockNumber, err := l.httpEVMClient.BlockNumber(ctx)
	if err != nil {
		l.l.Errorw("Fail to get latest block number", "error", err)

		return err
	}

	savedBlock, err := l.handler.blockKeeper.Head()
	if err != nil {
		l.l.Errorw("Fail to get last saved block", "error", err)

		return err
	}

	fromBlock := savedBlock.Number.Uint64()
	if blockNumber <= fromBlock+1 {
		l.setResuming(false)

		return nil
	}

	l.l.Infow("Synchronize for new headers", "fromBlock", fromBlock, "toBlock", blockNumber)
	for i := fromBlock + 1; i < blockNumber; i++ {
		block, err := getBlockByNumber(ctx, l.httpEVMClient, new(big.Int).SetUint64(i))
		if err != nil {
			l.l.Errorw("Fail to get block by number", "number", i, "error", err)

			return err
		}

		l.publishBlock(blockCh, &block)
	}

	l.l.Infow("Finish synchronize blocks", "fromBlock", fromBlock, "toBlock", blockNumber)

	return nil
}

func (l *Listener) subscribeNewBlockHead(ctx context.Context, blockCh chan<- types.Block) error {
	l.l.Info("Start subscribing for new head of the chain")
	headerCh := make(chan *types.Header, 1)
	sub, err := l.wsEVMClient.SubscribeNewHead(ctx, headerCh)
	if err != nil {
		l.l.Errorw("Fail to subscribe new head", "error", err)

		return err
	}

	defer sub.Unsubscribe()

	err = l.handleOldHeaders(ctx, blockCh)
	if err != nil {
		l.l.Errorw("Fail to handle old headers", "error", err)

		return err
	}

	for {
		select {
		case <-ctx.Done():
			l.l.Infow("Stop subscribing for new head")

			return nil
		case err = <-sub.Err():
			l.l.Errorw("Error while subscribing new head", "error", err)

			return err
		case header := <-headerCh:
			l.l.Debugw("Receive new head of the chain", "header", header)
			l.mu.Lock()
			if l.lastHeader == nil || l.lastHeader.Time < header.Time {
				l.lastHeader = header
			}
			l.mu.Unlock()

			b, err := l.handleNewHeader(ctx, header)
			if err != nil {
				l.l.Errorw("Fail to handle new head", "header", header, "error", err)
			} else {
				l.publishBlock(blockCh, &b)
			}
		}
	}
}

func (l *Listener) syncBlocks(ctx context.Context, blockCh chan types.Block) error {
	for {
		err := l.subscribeNewBlockHead(ctx, blockCh)
		if err == nil {
			return nil
		}

		l.l.Errorw("Fail to subscribe new block head", "error", err)
		if !websocket.IsCloseError(err, websocket.CloseAbnormalClosure,
			websocket.CloseNormalClosure, websocket.CloseServiceRestart) &&
			!errors.Is(err, syscall.ECONNRESET) {
			return err
		}

		l.l.Infow("Re-subscribe for new block head from node")
	}
}

// Run listens for new block head and handle it.
func (l *Listener) Run(ctx context.Context) error {
	l.l.Info("Start listener service")
	defer l.l.Info("Stop listener service")

	l.l.Info("Init handler")
	err := l.handler.Init(ctx)
	if err != nil {
		l.l.Errorw("Fail to init handler", "error", err)

		return err
	}

	if l.queue != nil {
		head, err := l.handler.blockKeeper.Head()
		if err != nil {
			l.l.Errorw("Fail to get block head", "error", err)

			return err
		}

		l.queue.SetBlockNumber(head.Number.Uint64() + 1)
	}

	l.setResuming(true)

	// Start go routine for sanity checking.
	go func() {
		err := l.runSanityCheck(ctx)
		if err != nil {
			l.l.Fatalw("Sanity check failed", "error", err)
		}
	}()

	blockCh := make(chan types.Block, bufLen)
	go func() {
		err := l.syncBlocks(ctx, blockCh)
		if err != nil {
			l.l.Fatalw("Fail to sync blocks", "error", err)
		}

		close(blockCh)
	}()

	l.l.Info("Start handling for new blocks")
	for b := range blockCh {
		l.l.Debugw("Receive new block",
			"hash", b.Hash, "parent", b.ParentHash, "numLogs", len(b.Logs))
		err = l.handler.Handle(ctx, b)
		if err != nil {
			l.l.Errorw("Fail to handle new block", "hash", b.Hash, "error", err)

			return err
		}
	}

	return nil
}

func (l *Listener) sanityCheck(ctx context.Context, validSecond uint64) error {
	l.mu.Lock()
	lastHeader := l.lastHeader
	l.mu.Unlock()
	if lastHeader == nil {
		return nil
	}

	header, err := getHeaderByNumber(ctx, l.sanityEVMClient, nil)
	if err != nil {
		return err
	}

	if l.isResuming() {
		// Catchup to the lastest block.
		if lastHeader.Time >= header.Time-validSecond {
			l.setResuming(false)
		}

		return nil
	}

	if lastHeader.Time < header.Time-validSecond {
		return errors.New("sanity check failed")
	}

	return nil
}

func (l *Listener) runSanityCheck(ctx context.Context) error {
	if l.sanityEVMClient == nil {
		return nil
	}

	intervalSecond := uint64(l.sanityCheckInterval / time.Second)
	if intervalSecond == 0 {
		intervalSecond = 1
	}

	ticker := time.NewTicker(l.sanityCheckInterval)
	defer ticker.Stop()

	for {
		select {
		case <-ctx.Done():
			return nil
		case <-ticker.C:
			err := l.sanityCheck(ctx, intervalSecond)
			if err != nil {
				return err
			}
		}
	}
}

func (l *Listener) setResuming(v bool) {
	l.mu.Lock()
	defer l.mu.Unlock()

	l.resuming = v
}

func (l *Listener) isResuming() bool {
	l.mu.Lock()
	defer l.mu.Unlock()

	return l.resuming
}<|MERGE_RESOLUTION|>--- conflicted
+++ resolved
@@ -22,14 +22,9 @@
 type Listener struct {
 	l *zap.SugaredLogger
 
-<<<<<<< HEAD
-	evmClient evmclient.IClient
-	handler   *Handler
-=======
 	wsEVMClient   evmclient.IClient
 	httpEVMClient evmclient.IClient
 	handler       *Handler
->>>>>>> 71504383
 
 	mu                  sync.Mutex
 	sanityEVMClient     evmclient.IClient
@@ -43,25 +38,16 @@
 
 // New ...
 func New(
-<<<<<<< HEAD
-	l *zap.SugaredLogger, evmClient evmclient.IClient, handler *Handler,
-=======
 	l *zap.SugaredLogger, wsEVMClient evmclient.IClient,
 	httpEVMClient evmclient.IClient, handler *Handler,
->>>>>>> 71504383
 	sanityEVMClient evmclient.IClient, sanityCheckInterval time.Duration,
 ) *Listener {
 	return &Listener{
 		l: l,
 
-<<<<<<< HEAD
-		evmClient: evmClient,
-		handler:   handler,
-=======
 		wsEVMClient:   wsEVMClient,
 		httpEVMClient: httpEVMClient,
 		handler:       handler,
->>>>>>> 71504383
 
 		sanityEVMClient:     sanityEVMClient,
 		sanityCheckInterval: sanityCheckInterval,
