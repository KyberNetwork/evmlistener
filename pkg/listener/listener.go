--- conflicted
+++ resolved
@@ -239,10 +239,7 @@
 		return err
 	}
 
-<<<<<<< HEAD
-=======
 	l.l.Infow("Start handling for new headers")
->>>>>>> 236bf7c2
 	ticker := time.NewTicker(l.sanityCheckInterval)
 	defer ticker.Stop()
 
