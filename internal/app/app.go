--- conflicted
+++ resolved
@@ -45,22 +45,14 @@
 func NewListener(c *cli.Context) (*listener.Listener, error) {
 	l := zap.S()
 
-<<<<<<< HEAD
-	rpc := c.String(nodeRPCFlag.Name)
-	evmClient, err := evmclient.DialContext(context.Background(), rpc)
-=======
 	wsRPC := c.String(wsRPCFlag.Name)
 	wsEVMClient, err := evmclient.DialContext(context.Background(), wsRPC)
->>>>>>> 71504383
 	if err != nil {
 		l.Errorw("Fail to connect to node", "rpc", wsRPC, "error", err)
 
 		return nil, err
 	}
 
-<<<<<<< HEAD
-	chainID, err := evmClient.ChainID(context.Background())
-=======
 	httpRPC := c.String(httpRPCFlag.Name)
 	httpEVMClient, err := evmclient.DialContext(context.Background(), httpRPC)
 	if err != nil {
@@ -70,7 +62,6 @@
 	}
 
 	chainID, err := httpEVMClient.ChainID(context.Background())
->>>>>>> 71504383
 	if err != nil {
 		l.Errorw("Fail to get chainID", "error", err)
 
@@ -107,15 +98,9 @@
 	redisStream := redis.NewStream(redisClient, maxLen)
 
 	topic := c.String(publisherTopicFlag.Name)
-<<<<<<< HEAD
-	handler := listener.NewHandler(l, topic, evmClient, blockKeeper, redisStream)
-
-	return listener.New(l, evmClient, handler, sanityEVMClient, sanityCheckInterval), nil
-=======
 	handler := listener.NewHandler(l, topic, httpEVMClient, blockKeeper, redisStream)
 
 	return listener.New(l, wsEVMClient, httpEVMClient, handler, sanityEVMClient, sanityCheckInterval), nil
->>>>>>> 71504383
 }
 
 const (
